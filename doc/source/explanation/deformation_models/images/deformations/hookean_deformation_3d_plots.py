--- conflicted
+++ resolved
@@ -2,19 +2,11 @@
 import numpy as np
 import pyvista as pv
 
-<<<<<<< HEAD
-# ... (Keep E, NU, LAMBDA, MU, DEFORMATION_CONFIG, DPI definitions as they are) ...
-=======
->>>>>>> d6587386
 E = 1e7
 NU = 0.3
 LAMBDA = E * NU / ((1 + NU) * (1 - 2 * NU))
 MU = E / (2 * (1 + NU))
-<<<<<<< HEAD
-DEFORMATION_CONFIG = {  # Keep your config
-=======
 DEFORMATION_CONFIG = {
->>>>>>> d6587386
     "twisting": {
         "title": "Twisting",
         "param_name": "s",
@@ -25,11 +17,7 @@
         "height_base_ratio": 0.1,
         "height_capital_ratio": 0.15,
         "n_radius": 10,
-<<<<<<< HEAD
-        "n_theta": 150,  # Note: This still conceptually represents resolution for a full circle
-=======
         "n_theta": 150,
->>>>>>> d6587386
         "n_height": 50,
         "n_flutes": 75,
         "flute_depth_factor": 0.05,
@@ -288,7 +276,6 @@
     if nx < 3 or ny < 3 or nz < 3:
         msg = "Grid dimensions must be at least 3x3x3 for central differences."
         raise ValueError(msg)
-<<<<<<< HEAD
 
     dx_ref = np.gradient(X_ref, axis=0)
     dy_ref = np.gradient(Y_ref, axis=1)
@@ -298,17 +285,6 @@
     dy = dy_ref[1:-1, 1:-1, 1:-1]
     dz = dz_ref[1:-1, 1:-1, 1:-1]
 
-=======
-
-    dx_ref = np.gradient(X_ref, axis=0)
-    dy_ref = np.gradient(Y_ref, axis=1)
-    dz_ref = np.gradient(Z_ref, axis=2)
-
-    dx = dx_ref[1:-1, 1:-1, 1:-1]
-    dy = dy_ref[1:-1, 1:-1, 1:-1]
-    dz = dz_ref[1:-1, 1:-1, 1:-1]
-
->>>>>>> d6587386
     dXdef_dXref = (X_def[2:, 1:-1, 1:-1] - X_def[:-2, 1:-1, 1:-1]) / (
         X_ref[2:, 1:-1, 1:-1] - X_ref[:-2, 1:-1, 1:-1] + 1e-12
     )
@@ -363,13 +339,7 @@
 pv.set_plot_theme("document")
 
 
-<<<<<<< HEAD
-def _setup_column_visualization(
-    surface, color, window_size, subtitle=None
-):
-=======
 def _setup_column_visualization(surface, color, window_size, subtitle=None):
->>>>>>> d6587386
     surface = surface.compute_normals(
         point_normals=True, cell_normals=False, split_vertices=True
     )
@@ -480,13 +450,9 @@
     surface = surface.triangulate()
 
     return _setup_column_visualization(
-<<<<<<< HEAD
-        surface, window_size=[1000, 800], color=DEFORMATION_CONFIG["twisting"]["color_surface"]
-=======
         surface,
         window_size=[1000, 800],
         color=DEFORMATION_CONFIG["twisting"]["color_surface"],
->>>>>>> d6587386
     )
 
 
@@ -525,13 +491,9 @@
     surface = surface.triangulate()
 
     return _setup_column_visualization(
-<<<<<<< HEAD
-        surface, window_size=[1000, 800], color=DEFORMATION_CONFIG["twisting"]["color_surface_twisted"]
-=======
         surface,
         window_size=[1000, 800],
         color=DEFORMATION_CONFIG["twisting"]["color_surface_twisted"],
->>>>>>> d6587386
     )
 
 
@@ -556,7 +518,6 @@
         pbr=True,
         metallic=0.0,
         roughness=0.8,
-<<<<<<< HEAD
     )
 
     silhouette_width = plotter.shape[0] * 0.0025 * surface.length
@@ -606,57 +567,6 @@
     plotter.camera.parallel_projection = True
 
 
-=======
-    )
-
-    silhouette_width = plotter.shape[0] * 0.0025 * surface.length
-    surface["silhouette_width"] = silhouette_width * np.ones(surface.n_points)
-    silhouette = surface.warp_by_scalar(scalars="silhouette_width")
-
-    plotter.add_mesh(
-        silhouette,
-        color="black",
-        culling="front",
-        interpolation="pbr",
-        roughness=1,
-    )
-
-    # plotter.enable_ssao(radius=surface.length / 16) # BREAKS SUBPLOT
-    # plotter.enable_anti_aliasing("ssaa", multi_samples=32) # BREAKS SUBPLOT
-    plotter.enable_parallel_projection()
-
-    plotter.remove_all_lights()
-    light_intensity = 2.5
-    light_elev = 40
-    light_azim = 90
-    headlight_intensity = 2.0
-
-    n_lights = np.ceil(light_intensity).astype(int)
-
-    light = pv.Light(
-        light_type="camera light",
-        intensity=light_intensity / n_lights,
-    )
-    light.set_direction_angle(light_elev, light_azim)
-    for _ in range(n_lights):
-        plotter.add_light(light)
-
-    n_headlights = np.ceil(headlight_intensity).astype(int)
-    light = pv.Light(
-        light_type="headlight",
-        intensity=headlight_intensity / n_headlights,
-    )
-    for _ in range(n_headlights):
-        plotter.add_light(light)
-
-    plotter.camera.position = camera_settings["position"]
-    plotter.camera.focal_point = camera_settings["focal_point"]
-    plotter.camera.view_up = camera_settings["view_up"]
-    plotter.camera.zoom(camera_settings["zoom"])
-    plotter.camera.parallel_projection = True
-
-
->>>>>>> d6587386
 def side_by_side_twisting(generate_half: bool = True):
     length = DEFORMATION_CONFIG["twisting"]["length_column"]
     n_theta = DEFORMATION_CONFIG["twisting"]["n_theta"]
@@ -822,12 +732,6 @@
         raise ValueError(msg)
 
 
-<<<<<<< HEAD
-# --- Example Usage ---
-
-# Visualize just the original half-column
-=======
->>>>>>> d6587386
 # p_original_half = visualize_original_column(generate_half=True)
 # p_original_half_twisted = visualize_twisted_column(generate_half=True)
 # p_side_by_side = side_by_side_twisting(generate_half=True)
