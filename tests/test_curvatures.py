--- conflicted
+++ resolved
@@ -128,37 +128,15 @@
     plt.close()
 
 
-<<<<<<< HEAD
-if __name__ == "__main__":
-    import argparse
-    from pprint import pprint
-    import os
-    import glob
-
-    def display_curvatures(*, scale=1, highlight=None, **kwargs):
-        shape = create_shape(**kwargs)
-        scales = [scale, 2 * scale, 5 * scale, 10 * scale]
-
-        fig3D = vd.Plotter(shape=(2, 2), axes=1)
-
-        if highlight is None:
-            highlight = shape.points[:, 1].argmin()
-
-        for i, s in enumerate(scales):
-            Xm = shape.point_moments(order=1, scale=s)
-            curvedness = shape.point_curvedness(scale=s)
-            r2 = shape.point_quadratic_coefficients(scale=s).r2
-            kmax, kmin = shape.point_principal_curvatures(scale=s)
-            print(
-                f"Kmax: {kmax[highlight]}, Kmin: {kmin[highlight]},"
-                + f" R2: {r2[highlight]}"
-=======
 def display_curvatures(*, scale=1, highlight=0, **kwargs):
     """Display the curvatures of a shape (not a test)."""
     shape = create_shape(**kwargs)
     scales = [scale, 2 * scale, 5 * scale, 10 * scale]
 
-    plt = vd.Plotter(shape=(2, 2), axes=1)
+        fig3D = vd.Plotter(shape=(2, 2), axes=1)
+
+        if highlight is None:
+            highlight = shape.points[:, 1].argmin()
 
     for i, s in enumerate(scales):
         Xm = shape.point_moments(order=1, scale=s)
@@ -167,33 +145,6 @@
         kmax, kmin = shape.point_principal_curvatures(scale=s)
         quadratic_fit = shape.point_quadratic_fits(scale=s)[highlight]
         assert quadratic_fit.shape == (3, 3, 3)
-
-        n_samples = 5000
-        uv1 = s * torch.randn(n_samples, 3, device=shape.device)
-        uv1[:, 2] = 1
-        local_fit = (
-            quadratic_fit.view(1, 3, 3, 3)
-            * uv1.view(-1, 1, 3, 1)
-            * uv1.view(-1, 1, 1, 3)
-        ).sum(dim=(2, 3))
-        assert local_fit.shape == (n_samples, 3)
-
-        reference_point = vd.Points(
-            shape.points[highlight].view(1, 3), c="red", r=10
-        )
-        local_average = vd.Points(Xm[highlight].view(1, 3), c="blue", r=10)
-        local_fit = vd.Points(local_fit, c=(235, 158, 52), r=5)
-
-        # Our surface points:
-        if shape.triangles is None:
-            shape_ = vd.Points(
-                shape.points,
-                c=(0.5, 0.5, 0.5),
-                r=60 / (shape.n_points ** (1 / 3)),
->>>>>>> d0063050
-            )
-            quadratic_fit = shape.point_quadratic_fits(scale=s)[highlight]
-            assert quadratic_fit.shape == (3, 3, 3)
 
             n_samples = 5000
             uv1 = s * torch.randn(n_samples, 3, device=shape.device)
@@ -336,20 +287,6 @@
             - x * y
             - 0.5 * 1.5 * y * y
             + 2,
-<<<<<<< HEAD
-            scale=0.05,
-            n_points=15,
-            noise=0.0001,
-            highlight=0 if False else int(15**2 / 2),
-        ),
-        dict(
-            function=lambda x, y: y**2 + y,
-            scale=0.05,
-            n_points=31,
-            noise=0.0001,
-            highlight=0 if False else int(31**2 / 2),
-        ),
-=======
             "scale": 0.05,
             "n_points": 15,
             "noise": 0.0001,
@@ -368,79 +305,12 @@
             "n_points": 5e3,
             "highlight": 0,
         },
->>>>>>> d0063050
     ]
-
-    parser = argparse.ArgumentParser()
-
-    parser.add_argument(
-        "--scale",
-        type=float,
-        default=1,
-        help="Scale of the curvature estimation.",
-    )
-    parser.add_argument(
-        "--highlight",
-        type=int,
-        default=None,
-        help="Index of the point to highlight.",
-    )
-    parser.add_argument(
-        "--mode",
-        choices=["display", "profile"],
-        default="display",
-        help="Whether to display the results or profile the code.",
-    )
-    parser.add_argument(
-        "--n_points",
-        type=int,
-        default=None,
-        help="Number of points in the point cloud.",
-    )
-    parser.add_argument(
-        "source",
-        nargs="*",
-        default=None,
-        help="Shape to load.",
-    )
-    parser.add_argument(
-        "--output",
-        type=str,
-        default="",
-        help="Folder where outputs should be saved.",
-    )
-    parser.add_argument(
-        "--alpha",
-        type=float,
-        default=1,
-        help="Transparency.",
-    )
-    parser.add_argument(
-        "--color",
-        choices=["curvatures", "curvedness"],
-        default="curvatures",
-        help="Color code for the curvature.",
-    )
-
-    args = parser.parse_args()
-
-    if args.source:
-        sources = [glob.glob(s) for s in args.source]
-        sources = [item for sublist in sources for item in sublist]
-
-        shapes = [
-            dict(
-                file_name=source,
-                scale=args.scale,
-                n_points=args.n_points,
-                highlight=args.highlight,
-            )
-            for source in sources
-        ]
-    pprint(shapes)
-
-    if args.mode == "display":
-        for SHAPE_ID, s in enumerate(shapes, start=1):
+    shapes = shapes[:-1]
+    mode = ["display", "profile"][0]
+
+    if mode == "display":
+        for s in shapes:
             display_curvatures(**s)
 
     elif args.mode == "profile":
